/*
Copyright 2016 The Kubernetes Authors.

Licensed under the Apache License, Version 2.0 (the "License");
you may not use this file except in compliance with the License.
You may obtain a copy of the License at

    http://www.apache.org/licenses/LICENSE-2.0

Unless required by applicable law or agreed to in writing, software
distributed under the License is distributed on an "AS IS" BASIS,
WITHOUT WARRANTIES OR CONDITIONS OF ANY KIND, either express or implied.
See the License for the specific language governing permissions and
limitations under the License.

This file was copied and modified from the kubernetes/kubernetes project
https://github.com/kubernetes/kubernetes/release-1.8/pkg/controller/controller_ref_manager.go

Modifications Copyright (c) 2017 SAP SE or an SAP affiliate company. All rights reserved.
*/

// Package controllers is used to provide the core functionalities of hvpa-controller
package controllers

import (
	"context"
	"fmt"
	"strings"
	"sync"

	"k8s.io/client-go/tools/cache"

	appsv1 "k8s.io/api/apps/v1"
	batchv1 "k8s.io/api/batch/v1"
	corev1 "k8s.io/api/core/v1"
<<<<<<< HEAD
	policyv1 "k8s.io/api/policy/v1beta1"
=======
	rbacv1 "k8s.io/api/rbac/v1"
>>>>>>> 153fe29a

	druidv1alpha1 "github.com/gardener/etcd-druid/api/v1alpha1"
	"github.com/gardener/etcd-druid/pkg/common"
	"k8s.io/apimachinery/pkg/api/errors"
	metav1 "k8s.io/apimachinery/pkg/apis/meta/v1"
	"k8s.io/apimachinery/pkg/labels"
	"k8s.io/apimachinery/pkg/runtime"
	"k8s.io/apimachinery/pkg/runtime/schema"

	utilerrors "k8s.io/apimachinery/pkg/util/errors"
	"sigs.k8s.io/controller-runtime/pkg/client"
	"sigs.k8s.io/controller-runtime/pkg/controller/controllerutil"
)

// BaseControllerRefManager is the struct is used to identify the base controller of the object
type BaseControllerRefManager struct {
	Controller metav1.Object
	Selector   labels.Selector

	canAdoptErr  error
	canAdoptOnce sync.Once
	CanAdoptFunc func() error
}

// CanAdopt is used to identify if the object can be adopted by the controller
func (m *BaseControllerRefManager) CanAdopt() error {
	m.canAdoptOnce.Do(func() {
		if m.CanAdoptFunc != nil {
			m.canAdoptErr = m.CanAdoptFunc()
		}
	})
	return m.canAdoptErr
}

// claimObject tries to take ownership of an object for this controller.
//
// It will reconcile the following:
//   * Adopt orphans if the match function returns true.
//   * Release owned objects if the match function returns false.
//
// A non-nil error is returned if some form of reconciliation was attempted and
// failed. Usually, controllers should try again later in case reconciliation
// is still needed.
//
// If the error is nil, either the reconciliation succeeded, or no
// reconciliation was necessary. The returned boolean indicates whether you now
// own the object.
//
// No reconciliation will be attempted if the controller is being deleted.
func (m *BaseControllerRefManager) claimObject(ctx context.Context, obj client.Object, match func(metav1.Object) bool, adopt, release func(context.Context, client.Object) error) (bool, error) {
	controllerRef := metav1.GetControllerOf(obj)
	if controllerRef != nil {
		if controllerRef.UID != m.Controller.GetUID() {
			// Owned by someone else. Ignore.
			return false, nil
		}
		if match(obj) {
			// We already own it and the selector matches.
			// However, if the ownerReference is set for adopting the statefulset, druid
			// needs to inject the annotations and remove the ownerReference.
			// Return true (successfully claimed) before checking deletion timestamp.
			if err := adopt(ctx, obj); err != nil {
				// If the object no longer exists, ignore the error.
				if errors.IsNotFound(err) {
					return false, nil
				}

				// Either someone else claimed it first, or there was a transient error.
				// The controller should requeue and try again if it's still orphaned.
				return false, err
			}
			return true, nil
		}
		// Owned by us but selector doesn't match.
		// Try to release, unless we're being deleted.
		if m.Controller.GetDeletionTimestamp() != nil {
			return false, nil
		}
		if err := release(ctx, obj); err != nil {
			// If the object no longer exists, ignore the error.
			if errors.IsNotFound(err) {
				return false, nil
			}
			// Either someone else released it, or there was a transient error.
			// The controller should requeue and try again if it's still stale.
			return false, err
		}
		// Successfully released.
		return false, nil
	}

	// It's an orphan.
	if m.Controller.GetDeletionTimestamp() != nil || !match(obj) {
		// Ignore if we're being deleted or selector doesn't match.
		return false, nil
	}

	if obj.GetDeletionTimestamp() != nil {
		// Ignore if the object is being deleted
		return false, nil
	}

	// OwnerReference is not set here. Adopt the resource by adding
	// annotations if the annotations are not present. Resource other
	// than sts will have ownerReference set as well.
	if !checkEtcdAnnotations(obj.GetAnnotations(), m.Controller) {
		// Selector matches. Try to adopt.
		if err := adopt(ctx, obj); err != nil {
			// If the object no longer exists, ignore the error.
			if errors.IsNotFound(err) {
				return false, nil
			}

			// Either someone else claimed it first, or there was a transient error.
			// The controller should requeue and try again if it's still orphaned.
			return false, err
		}
	}
	// Successfully adopted.
	return true, nil
}

// EtcdDruidRefManager is the struct used to manage its child objects
type EtcdDruidRefManager struct {
	BaseControllerRefManager
	controllerKind schema.GroupVersionKind
	cl             client.Client
	scheme         *runtime.Scheme
}

// NewEtcdDruidRefManager returns a EtcdDruidRefManager that exposes
// methods to manage the controllerRef of its child objects.
//
// The CanAdopt() function can be used to perform a potentially expensive check
// (such as a live GET from the API server) prior to the first adoption.
// It will only be called (at most once) if an adoption is actually attempted.
// If CanAdopt() returns a non-nil error, all adoptions will fail.
func NewEtcdDruidRefManager(
	cl client.Client,
	scheme *runtime.Scheme,
	controller metav1.Object,
	selector labels.Selector,
	controllerKind schema.GroupVersionKind,
	canAdopt func() error,
) *EtcdDruidRefManager {
	return &EtcdDruidRefManager{
		BaseControllerRefManager: BaseControllerRefManager{
			Controller:   controller,
			Selector:     selector,
			CanAdoptFunc: canAdopt,
		},
		controllerKind: controllerKind,
		cl:             cl,
		scheme:         scheme,
	}
}

// FetchStatefulSet fetches statefulset based on ETCD resource
func (m *EtcdDruidRefManager) FetchStatefulSet(ctx context.Context, etcd *druidv1alpha1.Etcd) (*appsv1.StatefulSetList, error) {
	selector, err := metav1.LabelSelectorAsSelector(etcd.Spec.Selector)
	if err != nil {
		return nil, err
	}

	// list all statefulsets to include the statefulsets that don't match the etcd`s selector
	// anymore but has the stale controller ref.
	statefulSets := &appsv1.StatefulSetList{}
	err = m.cl.List(ctx, statefulSets, client.InNamespace(etcd.Namespace), client.MatchingLabelsSelector{Selector: selector})
	if err != nil {
		return nil, err
	}

	return statefulSets, err
}

// ClaimStatefulsets tries to take ownership of a list of Statefulsets.
//
// It will reconcile the following:
//   * Adopt orphans if the selector matches.
//   * Release owned objects if the selector no longer matches.
//   * Remove ownerReferences from the statefulsets and use annotations
//
// Optional: If one or more filters are specified, a Statefulset will only be claimed if
// all filters return true.
//
// A non-nil error is returned if some form of reconciliation was attempted and
// failed. Usually, controllers should try again later in case reconciliation
// is still needed.
//
// If the error is nil, either the reconciliation succeeded, or no
// reconciliation was necessary. The list of statefulsets that you now own is returned.
func (m *EtcdDruidRefManager) ClaimStatefulsets(ctx context.Context, statefulSetList *appsv1.StatefulSetList, filters ...func(*appsv1.StatefulSet) bool) ([]*appsv1.StatefulSet, error) {
	var (
		claimed []*appsv1.StatefulSet
		errlist []error
	)

	match := func(obj metav1.Object) bool {
		ss := obj.(*appsv1.StatefulSet)
		// Check selector first so filters only run on potentially matching statefulsets.
		if !m.Selector.Matches(labels.Set(ss.Labels)) {
			return false
		}
		for _, filter := range filters {
			if !filter(ss) {
				return false
			}
		}
		return true
	}

	for k := range statefulSetList.Items {
		sts := &statefulSetList.Items[k]
		ok, err := m.claimObject(ctx, sts, match, m.AdoptResource, m.ReleaseResource)
		if err != nil {
			errlist = append(errlist, err)
			continue
		}
		if ok {
			claimed = append(claimed, sts)
		}
	}
	return claimed, utilerrors.NewAggregate(errlist)
}

<<<<<<< HEAD
func (m *EtcdDruidRefManager) ClaimPodDisruptionBudget(ctx context.Context, pdb *policyv1.PodDisruptionBudget, filters ...func(*policyv1.PodDisruptionBudget) bool) (*policyv1.PodDisruptionBudget, error) {
	var errlist []error

	match := func(obj metav1.Object) bool {
		tempPdb := obj.(*policyv1.PodDisruptionBudget)
		// Check selector first so filters only run on potentially matching poddisruptionbudgets
		if !m.Selector.Matches(labels.Set(pdb.Labels)) {
			return false
		}
		for _, filter := range filters {
			if !filter(tempPdb) {
				return false
			}
		}
		return true
	}

	ok, err := m.claimObject(ctx, pdb, match, m.AdoptResource, m.ReleaseResource)

	if err != nil {
		errlist = append(errlist, err)
	}

	var claimed *policyv1.PodDisruptionBudget
	if ok {
		claimed = pdb.DeepCopy()
	}
	return claimed, utilerrors.NewAggregate(errlist)
}

func (m *EtcdDruidRefManager) ClaimCronJob(ctx context.Context, cronJob *batchv1.CronJob, filters ...func(*batchv1.CronJob) bool) (*batchv1.CronJob, error) {
	var (
		claimed *batchv1.CronJob
		errlist []error
	)

	match := func(obj metav1.Object) bool {
		cj := obj.(*batchv1.CronJob)
		// Check selector first so filters only run on potentially matching cronjobs.
		if !m.Selector.Matches(labels.Set(cj.Labels)) {
			return false
		}
		for _, filter := range filters {
			if !filter(cj) {
				return false
			}
		}
		return true
	}

	ok, err := m.claimObject(ctx, cronJob, match, m.AdoptResource, m.ReleaseResource)
	if err != nil {
		errlist = append(errlist, err)
	}
	if ok {
		claimed = cronJob.DeepCopy()
	}
	return claimed, utilerrors.NewAggregate(errlist)
}

=======
>>>>>>> 153fe29a
// ClaimServices tries to take ownership of a list of Services.
//
// It will reconcile the following:
//   * Adopt orphans if the selector matches.
//   * Release owned objects if the selector no longer matches.
//
// Optional: If one or more filters are specified, a Service will only be claimed if
// all filters return true.
//
// A non-nil error is returned if some form of reconciliation was attempted and
// failed. Usually, controllers should try again later in case reconciliation
// is still needed.
//
// If the error is nil, either the reconciliation succeeded, or no
// reconciliation was necessary. The list of Services that you now own is returned.
func (m *EtcdDruidRefManager) ClaimServices(ctx context.Context, svcs *corev1.ServiceList, filters ...func(*corev1.Service) bool) ([]*corev1.Service, error) {
	var claimed []*corev1.Service
	var errlist []error

	match := func(obj metav1.Object) bool {
		svc := obj.(*corev1.Service)
		// Check selector first so filters only run on potentially matching services.
		if !m.Selector.Matches(labels.Set(svc.Labels)) {
			return false
		}
		for _, filter := range filters {
			if !filter(svc) {
				return false
			}
		}
		return true
	}

	for k := range svcs.Items {
		svc := &svcs.Items[k]
		ok, err := m.claimObject(ctx, svc, match, m.AdoptResource, m.ReleaseResource)

		if err != nil {
			errlist = append(errlist, err)
			continue
		}
		if ok {
			claimed = append(claimed, svc)
		}
	}
	return claimed, utilerrors.NewAggregate(errlist)
}

// ClaimConfigMaps tries to take ownership of a list of ConfigMaps.
//
// It will reconcile the following:
//   * Adopt orphans if the selector matches.
//   * Release owned objects if the selector no longer matches.
//
// Optional: If one or more filters are specified, a Service will only be claimed if
// all filters return true.
//
// A non-nil error is returned if some form of reconciliation was attempted and
// failed. Usually, controllers should try again later in case reconciliation
// is still needed.
//
// If the error is nil, either the reconciliation succeeded, or no
// reconciliation was necessary. The list of Services that you now own is returned.
func (m *EtcdDruidRefManager) ClaimConfigMaps(ctx context.Context, cms *corev1.ConfigMapList, filters ...func(*corev1.ConfigMap) bool) ([]*corev1.ConfigMap, error) {
	var claimed []*corev1.ConfigMap
	var errlist []error

	match := func(obj metav1.Object) bool {
		cm := obj.(*corev1.ConfigMap)
		// Check selector first so filters only run on potentially matching configmaps.
		if !m.Selector.Matches(labels.Set(cm.Labels)) {
			return false
		}
		for _, filter := range filters {
			if !filter(cm) {
				return false
			}
		}
		return true
	}

	for k := range cms.Items {
		cm := &cms.Items[k]
		ok, err := m.claimObject(ctx, cm, match, m.AdoptResource, m.ReleaseResource)

		if err != nil {
			errlist = append(errlist, err)
			continue
		}
		if ok {
			claimed = append(claimed, cm)
		}
	}
	return claimed, utilerrors.NewAggregate(errlist)
}

// AdoptResource sends a patch to take control of the Etcd. It returns the error if
// the patching fails.
func (m *EtcdDruidRefManager) AdoptResource(ctx context.Context, obj client.Object) error {
	if err := m.CanAdopt(); err != nil {
		return fmt.Errorf("can't adopt resource %v/%v (%v): %v", obj.GetNamespace(), obj.GetName(), obj.GetUID(), err)
	}

	var clone client.Object
	switch objType := obj.(type) {
	case *appsv1.StatefulSet:
		clone = obj.(*appsv1.StatefulSet).DeepCopy()
		m.disown(clone)
		annotations := clone.GetAnnotations()
		if annotations == nil {
			annotations = map[string]string{}
		}
		objectKey, err := cache.MetaNamespaceKeyFunc(m.Controller)
		if err != nil {
			return err
		}

		annotations[common.GardenerOwnedBy] = objectKey
		annotations[common.GardenerOwnerType] = strings.ToLower(etcdGVK.Kind)
		clone.SetAnnotations(annotations)
	case *corev1.ConfigMap:
		clone = obj.(*corev1.ConfigMap).DeepCopy()
		// Note that ValidateOwnerReferences() will reject this patch if another
		// OwnerReference exists with controller=true.
		if err := controllerutil.SetControllerReference(m.Controller, clone, m.scheme); err != nil {
			return err
		}
	case *corev1.Service:
		clone = obj.(*corev1.Service).DeepCopy()
		// Note that ValidateOwnerReferences() will reject this patch if another
		// OwnerReference exists with controller=true.
		if err := controllerutil.SetControllerReference(m.Controller, clone, m.scheme); err != nil {
			return err
		}
	case *batchv1.Job:
		clone = obj.(*batchv1.Job).DeepCopy()
		// Note that ValidateOwnerReferences() will reject this patch if another
		// OwnerReference exists with controller=true.
		if err := controllerutil.SetControllerReference(m.Controller, clone, m.scheme); err != nil {
			return err
		}
	case *corev1.ServiceAccount:
		clone = obj.(*corev1.ServiceAccount).DeepCopy()
		// Note that ValidateOwnerReferences() will reject this patch if another
		// OwnerReference exists with controller=true.
		if err := controllerutil.SetControllerReference(m.Controller, clone, m.scheme); err != nil {
			return err
		}
	case *rbacv1.Role:
		clone = obj.(*rbacv1.Role).DeepCopy()
		// Note that ValidateOwnerReferences() will reject this patch if another
		// OwnerReference exists with controller=true.
		if err := controllerutil.SetControllerReference(m.Controller, clone, m.scheme); err != nil {
			return err
		}
	case *rbacv1.RoleBinding:
		clone = obj.(*rbacv1.RoleBinding).DeepCopy()
		// Note that ValidateOwnerReferences() will reject this patch if another
		// OwnerReference exists with controller=true.
		if err := controllerutil.SetControllerReference(m.Controller, clone, m.scheme); err != nil {
			return err
		}
	case *policyv1.PodDisruptionBudget:
		clone = obj.(*policyv1.PodDisruptionBudget).DeepCopy()
		// Note that ValidateOwnerReferences() will reject this patch if another
		// OwnerReference exists with controller=true.
		if err := controllerutil.SetControllerReference(m.Controller, clone, m.scheme); err != nil {
			return err
		}
	default:
		return fmt.Errorf("cannot adopt resource: %s", objType)
	}

	return m.cl.Patch(ctx, clone, client.MergeFrom(obj))
}

// ReleaseResource sends a patch to free the resource from the control of the controller.
// It returns the error if the patching fails. 404 and 422 errors are ignored.
func (m *EtcdDruidRefManager) ReleaseResource(ctx context.Context, obj client.Object) error {
	var clone client.Object
	switch objType := obj.(type) {
	case *appsv1.StatefulSet:
		clone = obj.(*appsv1.StatefulSet).DeepCopy()
		// The statefulset is annotated with reference to the owner.
		// This is to ensure compatibility with VPA which does not
		// recommend if statefulset has an owner reference set.
		delete(clone.GetAnnotations(), common.GardenerOwnedBy)
		delete(clone.GetAnnotations(), common.GardenerOwnerType)
	case *corev1.ConfigMap:
		clone = obj.(*corev1.ConfigMap).DeepCopy()
	case *corev1.Service:
		clone = obj.(*corev1.Service).DeepCopy()
	case *policyv1.PodDisruptionBudget:
		clone = obj.(*policyv1.PodDisruptionBudget).DeepCopy()
	default:
		return fmt.Errorf("cannot release resource: %s", objType)
	}

	m.disown(clone)

	err := client.IgnoreNotFound(m.cl.Patch(ctx, clone, client.MergeFrom(obj)))
	if errors.IsInvalid(err) {
		// Invalid error will be returned in two cases: 1. the etcd
		// has no owner reference, 2. the uid of the etcd doesn't
		// match, which means the etcd is deleted and then recreated.
		// In both cases, the error can be ignored.

		// TODO: If the etcd has owner references, but none of them
		// has the owner.UID, server will silently ignore the patch.
		// Investigate why.
		return nil
	}

	return err
}

func (m *EtcdDruidRefManager) disown(obj metav1.Object) {
	owners := obj.GetOwnerReferences()
	ownersCopy := []metav1.OwnerReference{}
	for i := range owners {
		owner := &owners[i]
		if owner.UID == m.Controller.GetUID() {
			continue
		}
		ownersCopy = append(ownersCopy, *owner)
	}
	if len(ownersCopy) == 0 {
		obj.SetOwnerReferences(nil)
	} else {
		obj.SetOwnerReferences(ownersCopy)
	}
}

// RecheckDeletionTimestamp returns a CanAdopt() function to recheck deletion.
//
// The CanAdopt() function calls getObject() to fetch the latest value,
// and denies adoption attempts if that object has a non-nil DeletionTimestamp.
func RecheckDeletionTimestamp(getObject func() (metav1.Object, error)) func() error {
	return func() error {
		obj, err := getObject()
		if err != nil {
			return fmt.Errorf("can't recheck DeletionTimestamp: %v", err)
		}
		if obj.GetDeletionTimestamp() != nil {
			return fmt.Errorf("%v/%v has just been deleted at %v", obj.GetNamespace(), obj.GetName(), obj.GetDeletionTimestamp())
		}
		return nil
	}
}

// CheckStatefulSet checks whether the given StatefulSet is healthy.
// A StatefulSet is considered healthy if its controller observed its current revision,
// it is not in an update (i.e. UpdateRevision is empty) and if its current replicas are equal to
// desired replicas specified in ETCD specs.
func CheckStatefulSet(etcd *druidv1alpha1.Etcd, statefulSet *appsv1.StatefulSet) error {
	if statefulSet.Status.ObservedGeneration < statefulSet.Generation {
		return fmt.Errorf("observed generation outdated (%d/%d)", statefulSet.Status.ObservedGeneration, statefulSet.Generation)
	}

	replicas := int32(1)

	if etcd != nil {
		replicas = int32(etcd.Spec.Replicas)
	}

	if statefulSet.Status.ReadyReplicas < replicas {
		return fmt.Errorf("not enough ready replicas (%d/%d)", statefulSet.Status.ReadyReplicas, replicas)
	}

	return nil
}<|MERGE_RESOLUTION|>--- conflicted
+++ resolved
@@ -33,11 +33,8 @@
 	appsv1 "k8s.io/api/apps/v1"
 	batchv1 "k8s.io/api/batch/v1"
 	corev1 "k8s.io/api/core/v1"
-<<<<<<< HEAD
 	policyv1 "k8s.io/api/policy/v1beta1"
-=======
 	rbacv1 "k8s.io/api/rbac/v1"
->>>>>>> 153fe29a
 
 	druidv1alpha1 "github.com/gardener/etcd-druid/api/v1alpha1"
 	"github.com/gardener/etcd-druid/pkg/common"
@@ -263,7 +260,6 @@
 	return claimed, utilerrors.NewAggregate(errlist)
 }
 
-<<<<<<< HEAD
 func (m *EtcdDruidRefManager) ClaimPodDisruptionBudget(ctx context.Context, pdb *policyv1.PodDisruptionBudget, filters ...func(*policyv1.PodDisruptionBudget) bool) (*policyv1.PodDisruptionBudget, error) {
 	var errlist []error
 
@@ -294,38 +290,6 @@
 	return claimed, utilerrors.NewAggregate(errlist)
 }
 
-func (m *EtcdDruidRefManager) ClaimCronJob(ctx context.Context, cronJob *batchv1.CronJob, filters ...func(*batchv1.CronJob) bool) (*batchv1.CronJob, error) {
-	var (
-		claimed *batchv1.CronJob
-		errlist []error
-	)
-
-	match := func(obj metav1.Object) bool {
-		cj := obj.(*batchv1.CronJob)
-		// Check selector first so filters only run on potentially matching cronjobs.
-		if !m.Selector.Matches(labels.Set(cj.Labels)) {
-			return false
-		}
-		for _, filter := range filters {
-			if !filter(cj) {
-				return false
-			}
-		}
-		return true
-	}
-
-	ok, err := m.claimObject(ctx, cronJob, match, m.AdoptResource, m.ReleaseResource)
-	if err != nil {
-		errlist = append(errlist, err)
-	}
-	if ok {
-		claimed = cronJob.DeepCopy()
-	}
-	return claimed, utilerrors.NewAggregate(errlist)
-}
-
-=======
->>>>>>> 153fe29a
 // ClaimServices tries to take ownership of a list of Services.
 //
 // It will reconcile the following:
