--- conflicted
+++ resolved
@@ -678,7 +678,6 @@
 	return decoded, nil
 }
 
-<<<<<<< HEAD
 type operationResult string
 
 const (
@@ -805,9 +804,6 @@
 }
 
 func (r *EtcdReconciler) reconcileStatefulSet(ctx context.Context, logger logr.Logger, etcd *druidv1alpha1.Etcd, values map[string]interface{}) (operationResult, *appsv1.StatefulSet, error) {
-=======
-func (r *EtcdReconciler) reconcileStatefulSet(ctx context.Context, logger logr.Logger, etcd *druidv1alpha1.Etcd, values map[string]interface{}) (*appsv1.StatefulSet, error) {
->>>>>>> f1cd8a82
 	logger.Info("Reconciling etcd statefulset")
 
 	// If any adoptions are attempted, we should first recheck for deletion with
@@ -1261,7 +1257,6 @@
 		return nil, nil, err
 	}
 
-<<<<<<< HEAD
 	{
 		_, err := r.reconcilePodDisruptionBudget(ctx, logger, etcd, values)
 		if err != nil {
@@ -1269,10 +1264,7 @@
 		}
 	}
 
-	op, sts, err := r.reconcileStatefulSet(ctx, logger, etcd, values)
-=======
 	sts, err := r.reconcileStatefulSet(ctx, logger, etcd, values)
->>>>>>> f1cd8a82
 	if err != nil {
 		return nil, nil, err
 	}
