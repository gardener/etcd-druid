images:
- name: etcd-backup-restore
  resourceId:
    name: 'etcdbrctl'
  sourceRepository: github.com/gardener/etcd-backup-restore
  repository: eu.gcr.io/gardener-project/gardener/etcdbrctl
  tag: "v0.24.3"
- name: etcd
  sourceRepository: github.com/gardener/etcd-custom-image
  repository: eu.gcr.io/gardener-project/gardener/etcd
<<<<<<< HEAD
  tag: "v3.4.26-2"
=======
  tag: "v3.4.13-bootstrap-12"
- name: etcd-backup-restore-distroless
  resourceId:
    name: 'etcdbrctl'
  sourceRepository: github.com/gardener/etcd-backup-restore
  repository: eu.gcr.io/gardener-project/gardener/etcdbrctl
  tag: "v0.25.1"
- name: etcd-wrapper
  sourceRepository: github.com/gardener/etcd-wrapper
  repository: eu.gcr.io/gardener-project/gardener/etcd-wrapper
  tag: "v0.1.0"
>>>>>>> 93133913
<|MERGE_RESOLUTION|>--- conflicted
+++ resolved
@@ -8,10 +8,7 @@
 - name: etcd
   sourceRepository: github.com/gardener/etcd-custom-image
   repository: eu.gcr.io/gardener-project/gardener/etcd
-<<<<<<< HEAD
   tag: "v3.4.26-2"
-=======
-  tag: "v3.4.13-bootstrap-12"
 - name: etcd-backup-restore-distroless
   resourceId:
     name: 'etcdbrctl'
@@ -21,5 +18,4 @@
 - name: etcd-wrapper
   sourceRepository: github.com/gardener/etcd-wrapper
   repository: eu.gcr.io/gardener-project/gardener/etcd-wrapper
-  tag: "v0.1.0"
->>>>>>> 93133913
+  tag: "v0.1.0"